"""Module describes PyTorch Geometric interfaces for nablaDFT datasets"""

import logging
import os
from pathlib import Path
from typing import Callable, List

import numpy as np
import torch
from ase.db import connect
from torch_geometric.data import Data, Dataset, InMemoryDataset
from tqdm import tqdm
import lmdb

from nablaDFT.dataset.registry import dataset_registry
from nablaDFT.utils import download_file

from .hamiltonian_dataset import HamiltonianDatabase

logger = logging.getLogger(__name__)


class PyGNablaDFT(InMemoryDataset):
    """Pytorch Geometric interface for nablaDFT datasets.

    Based on `MD17 implementation <https://github.com/atomicarchitects/equiformer/blob/master/datasets/pyg/md17.py>`_.

    .. code-block:: python
        from nablaDFT.dataset import PyGNablaDFT

        dataset = PyGNablaDFT(
            datapath="./datasets/",
            dataset_name="dataset_train_tiny",
            split="train",
        )
        sample = dataset[0]

    .. note::
        If split parameter is 'train' or 'test' and dataset name are ones from nablaDFT splits
        (see nablaDFT/links/energy_databases.json), dataset will be downloaded automatically.

    Args:
        datapath (str): path to existing dataset directory or location for download.
        dataset_name (str): split name from links .json or filename of existing file from datapath directory.
        split (str): type of split, must be one of ['train', 'test', 'predict'].
        transform (Callable): callable data transform, called on every access to element.
        pre_transform (Callable): callable data transform, called on every element during process.
    """

    db_suffix = ".db"

    @property
    def raw_file_names(self) -> List[str]:
        return [(self.dataset_name + self.db_suffix)]

    @property
    def processed_file_names(self) -> str:
        return f"{self.dataset_name}_{self.split}.pt"

    def __init__(
        self,
        datapath: str = "database",
        dataset_name: str = "dataset_train_tiny",
        split: str = "train",
        transform: Callable = None,
        pre_transform: Callable = None,
    ):
        self.dataset_name = dataset_name
        self.datapath = datapath
        self.split = split
        self.data_all, self.slices_all = [], []
        self.offsets = [0]
        super(PyGNablaDFT, self).__init__(datapath, transform, pre_transform)

        for path in self.processed_paths:
            data, slices = torch.load(path)
            self.data_all.append(data)
            self.slices_all.append(slices)
            self.offsets.append(len(slices[list(slices.keys())[0]]) - 1 + self.offsets[-1])

    def len(self) -> int:
        return sum(len(slices[list(slices.keys())[0]]) - 1 for slices in self.slices_all)

    def get(self, idx):
        data_idx = 0
        while data_idx < len(self.data_all) - 1 and idx >= self.offsets[data_idx + 1]:
            data_idx += 1
        self.data = self.data_all[data_idx]
        self.slices = self.slices_all[data_idx]
        return super(PyGNablaDFT, self).get(idx - self.offsets[data_idx])

    def download(self) -> None:
        url = dataset_registry.get_dataset_url("energy", self.dataset_name)
        dataset_etag = dataset_registry.get_dataset_etag("energy", self.dataset_name)
        download_file(
            url,
            Path(self.raw_paths[0]),
            dataset_etag,
            desc=f"Downloading split: {self.dataset_name}",
        )

    def process(self) -> None:
        db = connect(self.raw_paths[0])
        samples = []
        for db_row in tqdm(db.select(), total=len(db)):
            z = torch.from_numpy(db_row.numbers.copy()).long()
            positions = torch.from_numpy(db_row.positions.copy()).float()
            y = torch.from_numpy(np.array(db_row.data["energy"])).float()
            forces = torch.from_numpy(np.array(db_row.data["forces"])).float()
            samples.append(Data(z=z, pos=positions, y=y, forces=forces))

        if self.pre_filter is not None:
            samples = [data for data in samples if self.pre_filter(data)]

        if self.pre_transform is not None:
            samples = [self.pre_transform(data) for data in samples]

        data, slices = self.collate(samples)
        torch.save((data, slices), self.processed_paths[0])
        logger.info(f"Saved processed dataset: {self.processed_paths[0]}")


class PyGFluoroDataset(InMemoryDataset):
    """Pytorch Geometric interface for nablaDFT datasets.

    Based on `MD17 implementation <https://github.com/atomicarchitects/equiformer/blob/master/datasets/pyg/md17.py>`_.

    .. code-block:: python
        from nablaDFT.dataset import PyGNablaDFT

        dataset = PyGNablaDFT(
            datapath="./datasets/",
            dataset_name="dataset_train_tiny",
            split="train",
        )
        sample = dataset[0]

    .. note::
        If split parameter is 'train' or 'test' and dataset name are ones from nablaDFT splits
        (see nablaDFT/links/energy_databases.json), dataset will be downloaded automatically.

    Args:
        datapath (str): path to existing dataset directory or location for download.
        dataset_name (str): split name from links .json or filename of existing file from datapath directory.
        split (str): type of split, must be one of ['train', 'test', 'predict'].
        transform (Callable): callable data transform, called on every access to element.
        pre_transform (Callable): callable data transform, called on every element during process.
    """

    db_suffix = ".db"

    @property
    def raw_file_names(self) -> List[str]:
        return [(self.dataset_name + self.db_suffix)]

    @property
    def processed_file_names(self) -> str:
        return f"{self.dataset_name}_{self.split}.pt"

    def __init__(
        self,
        datapath: str = "database",
        dataset_name: str = "dataset_train_tiny",
        split: str = "train",
        transform: Callable = None,
        pre_transform: Callable = None,
    ):
        self.dataset_name = dataset_name
        self.datapath = datapath
        self.split = split
        self.data_all, self.slices_all = [], []
        self.offsets = [0]
<<<<<<< HEAD
        super(PyGNablaDFT, self).__init__(datapath, transform, pre_transform)
=======
        super(PyGFluoroDataset, self).__init__(datapath, transform, pre_transform)
>>>>>>> b3a0782b

        for path in self.processed_paths:
            data, slices = torch.load(path)
            self.data_all.append(data)
            self.slices_all.append(slices)
            self.offsets.append(len(slices[list(slices.keys())[0]]) - 1 + self.offsets[-1])

    def len(self) -> int:
        return sum(len(slices[list(slices.keys())[0]]) - 1 for slices in self.slices_all)

    def get(self, idx):
        data_idx = 0
        while data_idx < len(self.data_all) - 1 and idx >= self.offsets[data_idx + 1]:
            data_idx += 1
        self.data = self.data_all[data_idx]
        self.slices = self.slices_all[data_idx]
<<<<<<< HEAD
        return super(PyGNablaDFT, self).get(idx - self.offsets[data_idx])
=======
        return super(PyGFluoroDataset, self).get(idx - self.offsets[data_idx])
>>>>>>> b3a0782b

    def download(self) -> None:
        raise NotImplementedError

    def process(self) -> None:
        env_label_3D = lmdb.open(
            path_to_lmdb,
            subdir=False,
            readonly=True,
            lock=False,
            readahead=False,
            meminit=False,
            max_readers=1,
            map_size=int(100e9),
        )

        with env_label_3D.begin() as txn:
            length = txn.stat()['entries']
            samples = []
            for key, value in tqdm(txn.cursor(), total=length):
                dt = pickle.loads(gzip.decompress(value))
                z = np.array([int(element(elem.capitalize()).atomic_number) for elem in dt['atoms']])
                z = torch.from_numpy(z).long()
                y = torch.from_numpy(np.array([dt['target']])).float()
                for positions in dt['input_pos']:
                    pos = torch.from_numpy(positions).float()
                    samples.append(Data(z=z, pos=pos, y=y))

        if self.pre_filter is not None:
            samples = [data for data in samples if self.pre_filter(data)]

        if self.pre_transform is not None:
            samples = [self.pre_transform(data) for data in samples]

        data, slices = self.collate(samples)
        torch.save((data, slices), self.processed_paths[0])
        logger.info(f"Saved processed dataset: {self.processed_paths[0]}")


class PyGHamiltonianNablaDFT(Dataset):
    """Pytorch Geometric interface for nablaDFT Hamiltonian datasets.

    .. code-block:: python
        from nablaDFT.dataset import (
            PyGHamiltonianNablaDFT,
        )

        dataset = PyGHamiltonianNablaDFT(
            datapath="./datasets/",
            dataset_name="dataset_train_tiny",
            split="train",
        )
        sample = dataset[0]

    .. note::
        If split parameter is 'train' or 'test' and dataset name are ones from nablaDFT splits
        (see nablaDFT/links/hamiltonian_databases.json), dataset will be downloaded automatically.

    .. note::
        Hamiltonian matrix for each molecule has different shape. PyTorch Geometric tries to concatenate
        each torch.Tensor in batch, so in order to make batch from data we leave all hamiltonian matrices
        in numpy array form. During train, these matrices will be yield as List[np.array].

    Args:
        datapath (str): path to existing dataset directory or location for download.
        dataset_name (str): split name from links .json or filename of existing file from datapath directory.
        split (str): type of split, must be one of ['train', 'test', 'predict'].
        include_hamiltonian (bool): if True, retrieves full Hamiltonian matrices from database.
        include_overlap (bool): if True, retrieves overlap matrices from database.
        include_core (bool): if True, retrieves core Hamiltonian matrices from database.
        dtype (torch.dtype): defines torch.dtype for energy, positions and forces tensors.
        transform (Callable): callable data transform, called on every access to element.
        pre_transform (Callable): callable data transform, called on every element during process.
    """

    db_suffix = ".db"

    @property
    def raw_file_names(self) -> List[str]:
        return [(self.dataset_name + self.db_suffix)]

    @property
    def processed_file_names(self) -> str:
        return f"{self.dataset_name}_{self.split}.pt"

    def __init__(
        self,
        datapath: str = "database",
        dataset_name: str = "dataset_train_tiny",
        split: str = "train",
        include_hamiltonian: bool = True,
        include_overlap: bool = False,
        include_core: bool = False,
        dtype=torch.float32,
        transform: Callable = None,
        pre_transform: Callable = None,
    ):
        self.dataset_name = dataset_name
        self.datapath = datapath
        self.split = split
        self.data_all, self.slices_all = [], []
        self.offsets = [0]
        self.dtype = dtype
        self.include_hamiltonian = include_hamiltonian
        self.include_overlap = include_overlap
        self.include_core = include_core

        super(PyGHamiltonianNablaDFT, self).__init__(datapath, transform, pre_transform)

        self.max_orbitals = self._get_max_orbitals(datapath, dataset_name)
        self.db = HamiltonianDatabase(self.raw_paths[0])

    def len(self) -> int:
        return len(self.db)

    def get(self, idx):
        data = self.db[idx]
        z = torch.tensor(data[0].copy()).long()
        positions = torch.tensor(data[1].copy()).to(self.dtype)
        # see notes
        hamiltonian = data[4].copy()
        if self.include_overlap:
            overlap = data[5].copy()
        else:
            overlap = None
        if self.include_core:
            core = data[6].copy()
        else:
            core = None
        y = torch.from_numpy(data[2].copy()).to(self.dtype)
        forces = torch.from_numpy(data[3].copy()).to(self.dtype)
        data = Data(
            z=z,
            pos=positions,
            y=y,
            forces=forces,
            hamiltonian=hamiltonian,
            overlap=overlap,
            core=core,
        )
        if self.pre_transform is not None:
            data = self.pre_transform(data)
        return data

    def download(self) -> None:
        url = dataset_registry.get_dataset_url("hamiltonian", self.dataset_name)
        dataset_etag = dataset_registry.get_dataset_etag("hamiltonian", self.dataset_name)
        download_file(
            url,
            Path(self.raw_paths[0]),
            dataset_etag,
            desc=f"Downloading split: {self.dataset_name}",
        )

    def _get_max_orbitals(self, datapath, dataset_name):
        db_path = os.path.join(datapath, "raw/" + dataset_name + self.db_suffix)
        if not os.path.exists(db_path):
            self.download()
        database = HamiltonianDatabase(db_path)
        max_orbitals = []
        for z in database.Z:
            max_orbitals.append(tuple((int(z), int(orb_num)) for orb_num in database.get_orbitals(z)))
        max_orbitals = tuple(max_orbitals)
        return max_orbitals<|MERGE_RESOLUTION|>--- conflicted
+++ resolved
@@ -11,9 +11,11 @@
 from torch_geometric.data import Data, Dataset, InMemoryDataset
 from tqdm import tqdm
 import lmdb
+import pickle
+import gzip
 
 from nablaDFT.dataset.registry import dataset_registry
-from nablaDFT.utils import download_file
+from nablaDFT.utils import download_file, get_atomic_number
 
 from .hamiltonian_dataset import HamiltonianDatabase
 
@@ -147,7 +149,7 @@
         pre_transform (Callable): callable data transform, called on every element during process.
     """
 
-    db_suffix = ".db"
+    db_suffix = ".lmdb"
 
     @property
     def raw_file_names(self) -> List[str]:
@@ -170,11 +172,7 @@
         self.split = split
         self.data_all, self.slices_all = [], []
         self.offsets = [0]
-<<<<<<< HEAD
-        super(PyGNablaDFT, self).__init__(datapath, transform, pre_transform)
-=======
         super(PyGFluoroDataset, self).__init__(datapath, transform, pre_transform)
->>>>>>> b3a0782b
 
         for path in self.processed_paths:
             data, slices = torch.load(path)
@@ -191,18 +189,14 @@
             data_idx += 1
         self.data = self.data_all[data_idx]
         self.slices = self.slices_all[data_idx]
-<<<<<<< HEAD
-        return super(PyGNablaDFT, self).get(idx - self.offsets[data_idx])
-=======
         return super(PyGFluoroDataset, self).get(idx - self.offsets[data_idx])
->>>>>>> b3a0782b
 
     def download(self) -> None:
         raise NotImplementedError
 
     def process(self) -> None:
         env_label_3D = lmdb.open(
-            path_to_lmdb,
+            self.raw_paths[0],
             subdir=False,
             readonly=True,
             lock=False,
@@ -217,12 +211,12 @@
             samples = []
             for key, value in tqdm(txn.cursor(), total=length):
                 dt = pickle.loads(gzip.decompress(value))
-                z = np.array([int(element(elem.capitalize()).atomic_number) for elem in dt['atoms']])
+                z = np.array([get_atomic_number(elem) for elem in dt['atoms']])
                 z = torch.from_numpy(z).long()
                 y = torch.from_numpy(np.array([dt['target']])).float()
-                for positions in dt['input_pos']:
-                    pos = torch.from_numpy(positions).float()
-                    samples.append(Data(z=z, pos=pos, y=y))
+                #for positions in dt['input_pos']:
+                pos = torch.from_numpy(dt['input_pos'][0]).float()
+                samples.append(Data(z=z, pos=pos, y=y))
 
         if self.pre_filter is not None:
             samples = [data for data in samples if self.pre_filter(data)]
