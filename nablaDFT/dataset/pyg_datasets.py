"""Module describes PyTorch Geometric interfaces for various NablaDFT datasets"""

import json
import os
import logging
from typing import List, Callable
from urllib import request as request

from tqdm import tqdm
import numpy as np
import torch
from ase.db import connect
from torch_geometric.data import InMemoryDataset, Data, Dataset

import nablaDFT
from .hamiltonian_dataset import HamiltonianDatabase
from nablaDFT.utils import tqdm_download_hook, get_file_size

logger = logging.getLogger(__name__)


class PyGNablaDFT(InMemoryDataset):
    """Pytorch Geometric interface for nablaDFT datasets.
    Based on https://github.com/atomicarchitects/equiformer/blob/master/datasets/pyg/md17.py

    Args:
        datapath (str): path to existing dataset directory or location for download.
        dataset_name (str): split name from links .json or filename of existing file from datapath directory.
        split (str): type of split, must be one of ['train', 'test', 'predict'].
        transform (Callable): callable data transform, called on every access to element.
        pre_transform (Callable): callable data transform, called on every access to element.
    """

    db_suffix = ".db"

    @property
    def raw_file_names(self) -> List[str]:
        return [(self.dataset_name + self.db_suffix)]

    @property
    def processed_file_names(self) -> str:
        return f"{self.dataset_name}_{self.split}.pt"

    def __init__(
        self,
        datapath: str = "database",
        dataset_name: str = "dataset_train_tiny",
        split: str = "train",
        transform: Callable = None,
        pre_transform: Callable = None,
    ):
        self.dataset_name = dataset_name
        self.datapath = datapath
        self.split = split
        self.data_all, self.slices_all = [], []
        self.offsets = [0]
        super(PyGNablaDFT, self).__init__(datapath, transform, pre_transform)

        for path in self.processed_paths:
            data, slices = torch.load(path)
            self.data_all.append(data)
            self.slices_all.append(slices)
            self.offsets.append(
                len(slices[list(slices.keys())[0]]) - 1 + self.offsets[-1]
            )

    def len(self) -> int:
        return sum(
            len(slices[list(slices.keys())[0]]) - 1 for slices in self.slices_all
        )

    def get(self, idx):
        data_idx = 0
        while data_idx < len(self.data_all) - 1 and idx >= self.offsets[data_idx + 1]:
            data_idx += 1
        self.data = self.data_all[data_idx]
        self.slices = self.slices_all[data_idx]
        return super(PyGNablaDFT, self).get(idx - self.offsets[data_idx])

    def download(self) -> None:
        with open(nablaDFT.__path__[0] + "/links/energy_databases.json", "r") as f:
            data = json.load(f)
            url = data[f"{self.split}_databases"][self.dataset_name]
        file_size = get_file_size(url)
        with tqdm(
            unit="B",
            unit_scale=True,
            unit_divisor=1024,
            miniters=1,
            total=file_size,
            desc=f"Downloading split: {self.dataset_name}",
        ) as t:
            request.urlretrieve(
                url, self.raw_paths[0], reporthook=tqdm_download_hook(t)
            )

    def process(self) -> None:
        db = connect(self.raw_paths[0])
        samples = []
        for db_row in tqdm(db.select(), total=len(db)):
            z = torch.from_numpy(db_row.numbers.copy()).long()
            positions = torch.from_numpy(db_row.positions.copy()).float()
<<<<<<< HEAD
            y = torch.from_numpy(np.array(db_row.data["energy"])).float()
            forces = torch.from_numpy(np.array(db_row.data["forces"])).float()
=======
            y = torch.from_numpy(np.array(db_row.data["energy"]).copy()).float()
            forces = torch.from_numpy(np.array(db_row.data["forces"]).copy()).float()
>>>>>>> 21d05f44
            samples.append(Data(z=z, pos=positions, y=y, forces=forces))

        if self.pre_filter is not None:
            samples = [data for data in samples if self.pre_filter(data)]

        if self.pre_transform is not None:
            samples = [self.pre_transform(data) for data in samples]

        data, slices = self.collate(samples)
        torch.save((data, slices), self.processed_paths[0])
        logger.info(f"Saved processed dataset: {self.processed_paths[0]}")


class PyGHamiltonianNablaDFT(Dataset):
    """Pytorch Geometric interface for nablaDFT Hamiltonian datasets.

    Args:
        datapath (str): path to existing dataset directory or location for download.
        dataset_name (str): split name from links .json or filename of existing file from datapath directory.
        split (str): type of split, must be one of ['train', 'test', 'predict'].
        include_hamiltonian (bool): if True, retrieves full Hamiltonian matrices from database.
        include_overlap (bool): if True, retrieves overlap matrices from database.
        include_core (bool): if True, retrieves core Hamiltonian matrices from database.
        dtype (torch.dtype): defines torch.dtype for energy, positions and forces tensors.
        transform (Callable): callable data transform, called on every access to element.
        pre_transform (Callable): callable data transform, called on every access to element.

    Note:
        Hamiltonian matrix for each molecule has different shape. PyTorch Geometric tries to concatenate
        each torch.Tensor in batch, so in order to make batch from data we leave all hamiltonian matrices
        in numpy array form. During train, these matrices will be yield as List[np.array].
    """

    db_suffix = ".db"

    @property
    def raw_file_names(self) -> List[str]:
        return [(self.dataset_name + self.db_suffix)]

    @property
    def processed_file_names(self) -> str:
        return f"{self.dataset_name}_{self.split}.pt"

    def __init__(
        self,
        datapath: str = "database",
        dataset_name: str = "dataset_train_tiny",
        split: str = "train",
        include_hamiltonian: bool = True,
        include_overlap: bool = False,
        include_core: bool = False,
        dtype=torch.float32,
        transform: Callable = None,
        pre_transform: Callable = None,
    ):
        self.dataset_name = dataset_name
        self.datapath = datapath
        self.split = split
        self.data_all, self.slices_all = [], []
        self.offsets = [0]
        self.dtype = dtype
        self.include_hamiltonian = include_hamiltonian
        self.include_overlap = include_overlap
        self.include_core = include_core

        super(PyGHamiltonianNablaDFT, self).__init__(datapath, transform, pre_transform)

        self.max_orbitals = self._get_max_orbitals(datapath, dataset_name)
        self.db = HamiltonianDatabase(self.raw_paths[0])

    def len(self) -> int:
        return len(self.db)

    def get(self, idx):
        data = self.db[idx]
        z = torch.tensor(data[0].copy()).long()
        positions = torch.tensor(data[1].copy()).to(self.dtype)
        # see notes
        hamiltonian = data[4].copy()
        if self.include_overlap:
            overlap = data[5].copy()
        else:
            overlap = None
        if self.include_core:
            core = data[6].copy()
        else:
            core = None
        y = torch.from_numpy(data[2].copy()).to(self.dtype)
        forces = torch.from_numpy(data[3].copy()).to(self.dtype)
        data = Data(
            z=z,
            pos=positions,
            y=y,
            forces=forces,
            hamiltonian=hamiltonian,
            overlap=overlap,
            core=core,
        )
        if self.pre_transform is not None:
            data = self.pre_transform(data)
        return data

    def download(self) -> None:
        with open(nablaDFT.__path__[0] + "/links/hamiltonian_databases.json") as f:
            data = json.load(f)
            url = data[f"{self.split}_databases"][self.dataset_name]
        file_size = get_file_size(url)
        with tqdm(
            unit="B",
            unit_scale=True,
            unit_divisor=1024,
            miniters=1,
            total=file_size,
            desc=f"Downloading split: {self.dataset_name}",
        ) as t:
            request.urlretrieve(
                url, self.raw_paths[0], reporthook=tqdm_download_hook(t)
            )

    def _get_max_orbitals(self, datapath, dataset_name):
        db_path = os.path.join(datapath, "raw/" + dataset_name + self.db_suffix)
        if not os.path.exists(db_path):
            self.download()
        database = HamiltonianDatabase(db_path)
        max_orbitals = []
        for z in database.Z:
            max_orbitals.append(
                tuple((int(z), int(l)) for l in database.get_orbitals(z))
            )
        max_orbitals = tuple(max_orbitals)
        return max_orbitals<|MERGE_RESOLUTION|>--- conflicted
+++ resolved
@@ -100,13 +100,8 @@
         for db_row in tqdm(db.select(), total=len(db)):
             z = torch.from_numpy(db_row.numbers.copy()).long()
             positions = torch.from_numpy(db_row.positions.copy()).float()
-<<<<<<< HEAD
             y = torch.from_numpy(np.array(db_row.data["energy"])).float()
             forces = torch.from_numpy(np.array(db_row.data["forces"])).float()
-=======
-            y = torch.from_numpy(np.array(db_row.data["energy"]).copy()).float()
-            forces = torch.from_numpy(np.array(db_row.data["forces"]).copy()).float()
->>>>>>> 21d05f44
             samples.append(Data(z=z, pos=positions, y=y, forces=forces))
 
         if self.pre_filter is not None:
