from typing import Dict, Union, Tuple, Any, Optional, Type

import torch
from torch import nn
import pytorch_lightning as pl
from torch_geometric.nn.models import DimeNetPlusPlus
from torch_geometric.data import Data


def swish(x):
    return x * x.sigmoid()


class Swish(torch.nn.Module):
    def __init__(self):
        super().__init__()

    def forward(self, x):
        return x * x.sigmoid()


class DimeNetPlusPlusPotential(nn.Module):
    def __init__(
        self,
        node_latent_dim: int,
        scaler=None,
        dimenet_hidden_channels=128,
        dimenet_num_blocks=4,
        dimenet_int_emb_size=64,
        dimenet_basis_emb_size=8,
        dimenet_out_emb_channels=256,
        dimenet_num_spherical=7,
        dimenet_num_radial=6,
        dimenet_max_num_neighbors=32,
        dimenet_envelope_exponent=5,
        dimenet_num_before_skip=1,
        dimenet_num_after_skip=2,
        dimenet_num_output_layers=3,
        cutoff=5.0,
        do_postprocessing=False,
    ):
        super().__init__()
        self.scaler=scaler

        self.node_latent_dim = node_latent_dim
        self.dimenet_hidden_channels = dimenet_hidden_channels
        self.dimenet_num_blocks = dimenet_num_blocks
        self.dimenet_int_emb_size = dimenet_int_emb_size
        self.dimenet_basis_emb_size = dimenet_basis_emb_size
        self.dimenet_out_emb_channels = dimenet_out_emb_channels
        self.dimenet_num_spherical = dimenet_num_spherical
        self.dimenet_num_radial = dimenet_num_radial
        self.dimenet_max_num_neighbors = dimenet_max_num_neighbors
        self.dimenet_envelope_exponent = dimenet_envelope_exponent
        self.dimenet_num_before_skip = dimenet_num_before_skip
        self.dimenet_num_after_skip = dimenet_num_after_skip
        self.dimenet_num_output_layers = dimenet_num_output_layers
        self.cutoff = cutoff
<<<<<<< HEAD
        self.do_postprocessing = do_postprocessing
        self.linear_output_size = 1

=======

        self.linear_output_size = 1

        self.scaler = scaler
        self.do_postprocessing = do_postprocessing

>>>>>>> 0c4e391a
        self.net = DimeNetPlusPlus(
            hidden_channels=self.dimenet_hidden_channels,
            out_channels=self.node_latent_dim,
            num_blocks=self.dimenet_num_blocks,
            int_emb_size=self.dimenet_int_emb_size,
            basis_emb_size=self.dimenet_basis_emb_size,
            out_emb_channels=self.dimenet_out_emb_channels,
            num_spherical=self.dimenet_num_spherical,
            num_radial=self.dimenet_num_radial,
            cutoff=self.cutoff,
            max_num_neighbors=self.dimenet_max_num_neighbors,
            envelope_exponent=self.dimenet_envelope_exponent,
            num_before_skip=self.dimenet_num_before_skip,
            num_after_skip=self.dimenet_num_after_skip,
            num_output_layers=self.dimenet_num_output_layers,
        )

        regr_or_cls_input_dim = self.node_latent_dim
        self.regr_or_cls_nn = nn.Sequential(
            nn.Linear(regr_or_cls_input_dim, regr_or_cls_input_dim),
            Swish(),
            nn.Linear(regr_or_cls_input_dim, regr_or_cls_input_dim // 2),
            Swish(),
            nn.Linear(regr_or_cls_input_dim // 2, regr_or_cls_input_dim // 2),
            Swish(),
            nn.Linear(regr_or_cls_input_dim // 2, self.linear_output_size),
        )

    @torch.enable_grad()
    def forward(self, data: Data):
        pos, atom_z, batch_mapping = data.pos, data.z, data.batch
        pos = pos.requires_grad_(True)
        graph_embeddings = self.net(pos=pos, z=atom_z, batch=batch_mapping)
        predictions = torch.flatten(self.regr_or_cls_nn(graph_embeddings).contiguous())
        forces = -1 * (
            torch.autograd.grad(
                predictions,
                pos,
                grad_outputs=torch.ones_like(predictions),
                create_graph=self.training,
            )[0]
        )

        if self.scaler and self.do_postprocessing:
            predictions = self.scaler["scale_"] * predictions + self.scaler["mean_"]
        return predictions, forces


class DimeNetPlusPlusLightning(pl.LightningModule):
    def __init__(
        self,
        net: nn.Module,
        loss,
        metric,
        energy_loss_coef: float,
        forces_loss_coef: float,
        monitor_loss: str = "val/loss",
        model_name: str = None,
        lr_scheduler: Optional[Type] = None,
        scheduler_args: Optional[Dict[str, Any]] = None,
        optimizer: Optional[Type] = None,
    ):

        super().__init__()
        self.save_hyperparameters(logger=True, ignore=["net", "loss"])

        self.net = net
        self.scheduler_args = scheduler_args
        self.monitor_loss = monitor_loss
        self.loss = loss

        self.loss_energy_coef = energy_loss_coef
        self.loss_forces_coef = forces_loss_coef

    def forward(self, data: Data):
        return self.net(data)

    def step(
        self, batch, calculate_metrics: bool = False
    ) -> Union[Tuple[Any, Dict], Any]:
        predictions_energy, predictions_forces = self.forward(batch)
        loss_energy = self.loss(predictions_energy, batch.y)
        # TODO: temp workaround
        if hasattr(batch, "forces"):
            loss_forces = self.loss(predictions_forces, batch.forces)
        else:
            loss_forces = torch.zeros(1).to(self.device)
            predictions_forces = torch.zeros(1).to(self.device)
            forces = torch.zeros(1).to(self.device)
        loss = self.loss_forces_coef * loss_forces + self.loss_energy_coef * loss_energy
        if calculate_metrics:
            preds = {"energy": predictions_energy, "forces": predictions_forces}
            target = {"energy": batch.y, "forces": batch.forces}
            metrics = self._calculate_metrics(preds, target)
            return loss, metrics
        return loss

    def training_step(self, batch, batch_idx: int):
        bsz = self._get_batch_size(batch)
        loss = self.step(batch, calculate_metrics=False)
        self.log(
            "train/loss",
            loss,
            on_step=True,
            on_epoch=True,
            logger=True,
            sync_dist=True,
            batch_size=bsz,
        )
        return loss

    def validation_step(self, batch, batch_idx: int):
        bsz = self._get_batch_size(batch)
        loss, metrics = self.step(batch, calculate_metrics=True)
        self._log_current_lr()
        self.log(
            "val/loss",
            loss,
            prog_bar=True,
            on_step=True,
            on_epoch=True,
            logger=True,
            sync_dist=True,
            batch_size=bsz,
        )
        # workaround for checkpoint callback
        self.log(
            "val_loss",
            loss,
            on_step=False,
            on_epoch=True,
            logger=False,
            sync_dist=True,
            batch_size=bsz,
        )
        return loss

    def test_step(self, batch, batch_idx: int):
        bsz = self._get_batch_size(batch)
        with torch.enable_grad():
            loss, metrics = self.step(batch, calculate_metrics=True)
        self.log(
            "test/loss",
            loss,
            prog_bar=True,
            on_step=True,
            on_epoch=True,
            logger=True,
            sync_dist=True,
            batch_size=bsz,
        )
        return loss

    def predict_step(self, batch):
        with torch.enable_grad():
            predictions = self(batch)
        return predictions

    def configure_optimizers(self):
        opt = self.hparams.optimizer(self.parameters())
        if self.hparams.lr_scheduler is not None:
            scheduler = self.hparams.lr_scheduler(optimizer=opt, **self.scheduler_args)
        else:
            scheduler = None
        return {
            "optimizer": opt,
            "monitor": self.monitor_loss,
            "lr_scheduler": scheduler,
        }

    def on_fit_start(self) -> None:
        self._check_metrics_devices()

    def on_test_start(self) -> None:
        self._check_metrics_devices()

    def on_validation_epoch_end(self) -> None:
        self._reduce_metrics(step_type="val")

    def on_test_epoch_end(self) -> None:
        self._reduce_metrics(step_type="test")

    def _calculate_metrics(self, y_pred, y_true) -> Dict:
        """Function for metrics calculation during step."""
        metric = self.hparams.metric(y_pred, y_true)
        return metric

    def _log_current_lr(self) -> None:
        opt = self.optimizers()
        current_lr = opt.optimizer.param_groups[0]["lr"]
        self.log("LR", current_lr, logger=True)

    def _reduce_metrics(self, step_type: str = "train"):
        metric = self.hparams.metric.compute()
        for key in metric.keys():
            self.log(
                f"{step_type}/{key}",
                metric[key],
                logger=True,
                on_step=False,
                on_epoch=True,
                sync_dist=True,
            )
        self.hparams.metric.reset()

    def _check_metrics_devices(self):
        self.hparams.metric = self.hparams.metric.to(self.device)

    def _get_batch_size(self, batch):
        """Function for batch size infer."""
        bsz = batch.batch.max().detach().item() + 1  # get batch size
        return bsz<|MERGE_RESOLUTION|>--- conflicted
+++ resolved
@@ -56,18 +56,12 @@
         self.dimenet_num_after_skip = dimenet_num_after_skip
         self.dimenet_num_output_layers = dimenet_num_output_layers
         self.cutoff = cutoff
-<<<<<<< HEAD
-        self.do_postprocessing = do_postprocessing
-        self.linear_output_size = 1
-
-=======
 
         self.linear_output_size = 1
 
         self.scaler = scaler
         self.do_postprocessing = do_postprocessing
 
->>>>>>> 0c4e391a
         self.net = DimeNetPlusPlus(
             hidden_channels=self.dimenet_hidden_channels,
             out_channels=self.node_latent_dim,
