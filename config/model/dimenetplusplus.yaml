--- conflicted
+++ resolved
@@ -19,16 +19,10 @@
     cutoff: 5.0
 
     scaler:
-<<<<<<< HEAD
-        scale_: 0.92169578585990574
-        mean_: -7.077253701315571
-    do_postprocessing: true
-=======
         scale_: 0.870582896669776
         mean_: -7.349405628928332
     do_postprocessing: True
 
->>>>>>> 0c4e391a
 
 monitor_loss: "val/loss"
 lr_scheduler: 
